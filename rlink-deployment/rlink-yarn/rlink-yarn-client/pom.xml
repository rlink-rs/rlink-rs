--- conflicted
+++ resolved
@@ -5,11 +5,7 @@
     <parent>
         <artifactId>rlink-yarn</artifactId>
         <groupId>rlink-rs</groupId>
-<<<<<<< HEAD
-        <version>0.5.1</version>
-=======
         <version>0.6.0</version>
->>>>>>> 5bcdeda3
     </parent>
     <modelVersion>4.0.0</modelVersion>
 
