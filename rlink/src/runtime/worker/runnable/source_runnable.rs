--- conflicted
+++ resolved
@@ -13,13 +13,8 @@
 use crate::channel::utils::ChannelStream;
 use crate::core::checkpoint::{Checkpoint, CheckpointHandle, FunctionSnapshotContext};
 use crate::core::element::{Element, StreamStatus, Watermark};
-<<<<<<< HEAD
-use crate::core::function::InputFormat;
-use crate::core::operator::{DefaultStreamOperator, FnOwner, TStreamOperator};
-=======
 use crate::core::function::{ElementStream, InputFormat};
 use crate::core::operator::{DefaultStreamOperator, FunctionCreator, TStreamOperator};
->>>>>>> 61ad3edb
 use crate::core::runtime::{CheckpointId, JobId, OperatorId, TaskId};
 use crate::core::watermark::MAX_WATERMARK;
 use crate::metrics::register_counter;
@@ -189,7 +184,7 @@
         let source_func = self.stream_source.operator_fn.as_mut();
         source_func.open(input_split, &fun_context).await?;
 
-        if let FnOwner::User = self.stream_source.fn_owner() {
+        if let FunctionCreator::User = self.stream_source.fn_creator() {
             let stream_status_timer = context
                 .task_context
                 .window_timer
@@ -249,13 +244,8 @@
     async fn run(&mut self, mut _element: Element) {
         info!("{} running...", self.stream_source.operator_fn.name());
 
-<<<<<<< HEAD
-        let mut element_iter = match self.stream_source.fn_owner() {
-            FnOwner::User => {
-=======
         let mut element_stream = match self.stream_source.fn_creator() {
             FunctionCreator::User => {
->>>>>>> 61ad3edb
                 let (sender, receiver) = named_channel(
                     format!("Source_{}", self.stream_source.operator_fn.as_ref().name()).as_str(),
                     self.task_id.to_tags(),
@@ -281,11 +271,7 @@
                     Box::pin(ChannelStream::new(receiver));
                 stream
             }
-<<<<<<< HEAD
-            FnOwner::System => self.stream_source.operator_fn.element_iter(),
-=======
             FunctionCreator::System => self.stream_source.operator_fn.element_stream().await,
->>>>>>> 61ad3edb
         };
 
         let mut end_flags = 0;
