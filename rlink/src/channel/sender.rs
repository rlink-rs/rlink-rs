use metrics::{Counter, Gauge};
use tokio::sync::mpsc::Sender;

<<<<<<< HEAD
use crate::channel::{ChannelBaseOn, SendError, Sender, TrySendError};
use crate::metrics::metric::{Counter, Gauge};
=======
use crate::channel::CHANNEL_SIZE_PREFIX;
use crate::channel::{SendError, TrySendError};
>>>>>>> 61ad3edb

#[derive(Clone)]
pub struct ChannelSender<T>
where
    T: Sync + Send,
{
    #[allow(dead_code)]
    name: String,
<<<<<<< HEAD
    // guava_size_name: String,
=======
    #[allow(dead_code)]
    guava_size_name: String,

>>>>>>> 61ad3edb
    sender: Sender<T>,

    size: Gauge,
    counter: Counter,
}

impl<T> ChannelSender<T>
where
    T: Sync + Send,
{
    pub fn new(name: &str, sender: Sender<T>, size: Gauge, counter: Counter) -> Self {
        ChannelSender {
            name: name.to_string(),
            // guava_size_name: CHANNEL_SIZE_PREFIX.to_owned() + name,
            sender,
            size,
            counter,
        }
    }

    #[inline]
    fn on_success(&self) {
        self.size.increment(1 as f64);
        self.counter.increment(1 as u64);
    }

    pub async fn send(&self, event: T) -> Result<(), SendError<T>> {
        self.sender.send(event).await.map(|r| {
            self.on_success();
            r
        })
    }

    pub fn try_send(&self, event: T) -> Result<(), TrySendError<T>> {
        self.sender.try_send(event).map(|r| {
            self.on_success();
            r
        })
    }

    #[inline]
    pub fn try_send_opt(&self, event: T) -> Option<T> {
        match self.try_send(event) {
            Ok(_) => None,
            Err(TrySendError::Full(t)) => Some(t),
            Err(TrySendError::Closed(t)) => Some(t),
        }
    }
}<|MERGE_RESOLUTION|>--- conflicted
+++ resolved
@@ -1,13 +1,8 @@
 use metrics::{Counter, Gauge};
 use tokio::sync::mpsc::Sender;
 
-<<<<<<< HEAD
-use crate::channel::{ChannelBaseOn, SendError, Sender, TrySendError};
-use crate::metrics::metric::{Counter, Gauge};
-=======
 use crate::channel::CHANNEL_SIZE_PREFIX;
 use crate::channel::{SendError, TrySendError};
->>>>>>> 61ad3edb
 
 #[derive(Clone)]
 pub struct ChannelSender<T>
@@ -16,13 +11,9 @@
 {
     #[allow(dead_code)]
     name: String,
-<<<<<<< HEAD
-    // guava_size_name: String,
-=======
     #[allow(dead_code)]
     guava_size_name: String,
 
->>>>>>> 61ad3edb
     sender: Sender<T>,
 
     size: Gauge,
@@ -36,7 +27,7 @@
     pub fn new(name: &str, sender: Sender<T>, size: Gauge, counter: Counter) -> Self {
         ChannelSender {
             name: name.to_string(),
-            // guava_size_name: CHANNEL_SIZE_PREFIX.to_owned() + name,
+            guava_size_name: CHANNEL_SIZE_PREFIX.to_owned() + name,
             sender,
             size,
             counter,
