--- conflicted
+++ resolved
@@ -28,54 +28,9 @@
         properties.set_keyed_state_backend(KeyedStateBackend::Memory);
         properties.set_checkpoint_interval(Duration::from_secs(15));
         properties.set_checkpoint(CheckpointBackend::Memory);
-        properties.set_pub_sub_channel_size(10000);
     }
 
     fn build_stream(&self, _properties: &Properties, env: &mut StreamExecutionEnvironment) {
-<<<<<<< HEAD
-        // let t1 = TagSource{};
-        // let t2 = TagSource{};
-        // let t3 = TagSource{};
-        //
-        // let ds = env
-        //     .register_source(vec_source(
-        //         gen_records(),
-        //         Schema::from(&model::FIELD_METADATA),
-        //         3,
-        //     ))
-        //     .flat_map(MyFlatMapFunction::new())
-        //     .as_split_sources(fun, vec![t1,t2,t3])
-        //     .as_source();
-        env.register_source(vec_source(
-            gen_records(),
-            Schema::from(&model::FIELD_METADATA),
-            3,
-        ))
-        .flat_map(MyFlatMapFunction::new())
-        .filter(MyFilterFunction::new())
-        .assign_timestamps_and_watermarks(
-            DefaultWatermarkStrategy::new()
-                .for_bounded_out_of_orderness(Duration::from_secs(1))
-                .wrap_time_periodic(Duration::from_secs(10), Duration::from_secs(20))
-                .for_schema_timestamp_assigner(model::index::timestamp),
-        )
-        .key_by(SchemaKeySelector::new(vec![model::index::name]))
-        .window(SlidingEventTimeWindows::new(
-            Duration::from_secs(60),
-            Duration::from_secs(20),
-            None,
-        ))
-        .reduce(SchemaReduceFunction::new(
-            vec![
-                sum(model::index::value),
-                max(model::index::value),
-                min(model::index::value),
-                count(),
-            ],
-            2,
-        ))
-        .add_sink(print_sink());
-=======
         let input_format = RandInputFormat::new(1);
         // let input_format = vec_source(
         //     gen_records(),
@@ -107,7 +62,6 @@
                 2,
             ))
             .add_sink(print_sink());
->>>>>>> 61ad3edb
     }
 
     async fn pre_worker_startup(&self, cluster_descriptor: &ClusterDescriptor) {
